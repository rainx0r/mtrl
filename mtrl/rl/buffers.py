from jaxtyping import Float

import gymnasium as gym
import numpy as np
import numpy.typing as npt

<<<<<<< HEAD
from mtrl.types import (
    Action,
    Observation,
    ReplayBufferCheckpoint,
    ReplayBufferSamples,
    Rollout,
)

=======
from mtrl.types import ReplayBufferCheckpoint, ReplayBufferSamples, Rollout
from scipy.ndimage import gaussian_filter1d
>>>>>>> 1089a2a6

class MultiTaskReplayBuffer:
    """Replay buffer for the multi-task benchmarks.

    Each sampling step, it samples a batch for each task, returning a batch of shape (batch_size, num_tasks,).
    When pushing samples to the buffer, the buffer only accepts inputs with batch shape (num_tasks,).
    """

    obs: Float[Observation, "buffer_size task"]
    actions: Float[Action, "buffer_size task"]
    rewards: Float[npt.NDArray, "buffer_size task 1"]
    next_obs: Float[Observation, "buffer_size task"]
    dones: Float[npt.NDArray, "buffer_size task 1"]
    pos: int

    def __init__(
        self,
        total_capacity: int,
        num_tasks: int,
        env_obs_space: gym.Space,
        env_action_space: gym.Space,
        seed: int | None = None,
<<<<<<< HEAD
    ) -> None:
=======
        max_steps : int = 500,
        reward_filter: str | None = 'gaussian',
        sigma: float | None = 3.0,
        alpha: float | None = None,
        delta: float | None = None,
        filter_mode : str | None = 'nearest',
    ):
>>>>>>> 1089a2a6
        assert (
            total_capacity % num_tasks == 0
        ), "Total capacity must be divisible by the number of tasks."
        self.capacity = total_capacity // num_tasks
        self.num_tasks = num_tasks
        self._rng = np.random.default_rng(seed)
        self._obs_shape = np.array(env_obs_space.shape).prod()
        self._action_shape = np.array(env_action_space.shape).prod()
        self.full = False

<<<<<<< HEAD
    def reset(self) -> None:
=======

        # all needed for reward smoothing --> Reggie's original idea about scale and smoothness mattering
        self.max_steps = max_steps
        self.reward_filter = reward_filter
        self.sigma = sigma
        self.alpha = alpha
        self.delta = delta
        self.filter_mode = filter_mode
        self.current_trajectory_start = 0

        if not self.reward_filter:
            self.reset(save_rewards=False)  # Init buffer
        else:
            self.reset(save_rewards=True) # Init buffer saving original rewards


    def reset(self, save_rewards=False):
>>>>>>> 1089a2a6
        """Reinitialize the buffer."""
        self.obs = np.zeros(
            (self.capacity, self.num_tasks, self._obs_shape), dtype=np.float32
        )
        self.actions = np.zeros(
            (self.capacity, self.num_tasks, self._action_shape), dtype=np.float32
        )
        self.rewards = np.zeros((self.capacity, self.num_tasks, 1), dtype=np.float32)
        self.next_obs = np.zeros(
            (self.capacity, self.num_tasks, self._obs_shape), dtype=np.float32
        )
        self.dones = np.zeros((self.capacity, self.num_tasks, 1), dtype=np.float32)
        self.pos = 0

        if save_rewards:
            self.org_rewards = np.zeros((self.capacity, self.num_tasks, 1), dtype=np.float32)
            self.traj_start = 0

    def checkpoint(self) -> ReplayBufferCheckpoint:
        return {
            "data": {
                "obs": self.obs,
                "actions": self.actions,
                "rewards": self.rewards,
                "next_obs": self.next_obs,
                "dones": self.dones,
                "pos": self.pos,
                "full": self.full,
            },
            "rng_state": self._rng.__getstate__(),
        }

    def load_checkpoint(self, ckpt: ReplayBufferCheckpoint) -> None:
        for key in ["data", "rng_state"]:
            assert key in ckpt

        for key in ["obs", "actions", "rewards", "next_obs", "dones", "pos", "full"]:
            assert key in ckpt["data"]
            setattr(self, key, ckpt["data"][key])

        self._rng.__setstate__(ckpt["rng_state"])

    def add(
        self,
<<<<<<< HEAD
        obs: Float[Observation, " task"],
        next_obs: Float[Observation, " task"],
        action: Float[Action, " task"],
        reward: Float[npt.NDArray, " task"],
        done: Float[npt.NDArray, " task"],
    ) -> None:
        """Add a batch of samples to the buffer."""
        # NOTE: assuming batch dim = task dim
        assert (
            obs.ndim == 2 and action.ndim == 2 and reward.ndim <= 2 and done.ndim <= 2
        )
        assert (
            obs.shape[0]
            == action.shape[0]
            == reward.shape[0]
            == done.shape[0]
            == self.num_tasks
        )

        self.obs[self.pos] = obs.copy()
        self.actions[self.pos] = action.copy()
        self.rewards[self.pos] = reward.copy().reshape(-1, 1)
        self.next_obs[self.pos] = next_obs.copy()
        self.dones[self.pos] = done.copy().reshape(-1, 1)
=======
        obs: npt.NDArray,
        next_obs: npt.NDArray,
        action: npt.NDArray,
        reward: npt.NDArray,
        done: npt.NDArray,
    ):
        """Add a batch of samples to the buffer.

        It is assumed that the observation has a one-hot task embedding as its suffix.

        # gaussian rewards = gaussian_filter1d(rewards_buffer, args.sigma, mode=args.filter_mode, axis=0)
        # exponential
        #           rewards = np.zeros_like(rewards_buffer)
        #           rewards[-1, :] = rewards_buffer[0, :]
        #           beta = 1 - args.alpha
        #           for i, rew_raw in enumerate(rewards_buffer):
        #               rewards[i, :] = args.alpha * rewards[i - 1, :] + beta * rew_raw

        # uniform uniform  filter = (1.0 / args.delta) * np.array([1] * args.delta)

        # uniform before   filter = (1.0/args.delta) * np.array([1] * args.delta + [0] * (args.delta-1))

        # uniform after    filter = (1.0 / args.delta) * np.array([0] * (args.delta - 1) + [1] * args.delta)

        # uniform generic application  rewards = convolve1d(rewards_buffer, filter, mode=args.filter_mode, axis=0)
        """
        # HACK: explicit task idx extraction
        task_idx = obs[:, -self.num_tasks :].argmax(1)

        self.obs[self.pos, task_idx] = obs.copy()
        self.actions[self.pos, task_idx] = action.copy()
        self.next_obs[self.pos, task_idx] = next_obs.copy()
        self.dones[self.pos, task_idx] = done.copy().reshape(-1, 1)
>>>>>>> 1089a2a6

        if not self.reward_filter:
            self.rewards[self.pos, task_idx] = reward.reshape(-1, 1).copy()
        else:
            self.org_rewards[self.pos, task_idx] = reward.reshape(-1, 1).copy()

        if self.reward_filter:
            if self.reward_filter == 'gaussian':
                window_size = int(self.sigma * 4)
                current_version = self.pos % self.max_steps
                version_start = self.pos - current_version
                start = max(version_start, self.pos - window_size)
                size = self.pos - start
                if size > 1:
                    self.rewards[self.pos, task_idx] = gaussian_filter1d(self.org_rewards[start:self.pos, :], sigma=self.sigma, mode=self.filter_mode)[-1, :].copy()
                else:
                    self.rewards[self.pos, task_idx] = reward.reshape(-1, 1).copy()

        self.pos = self.pos + 1
        if self.pos == self.capacity:
            self.full = True

        self.pos = self.pos % self.capacity

    def single_task_sample(self, task_idx: int, batch_size: int) -> ReplayBufferSamples:
        assert task_idx < self.num_tasks, "Task index out of bounds."

        sample_idx = self._rng.integers(
            low=0,
            high=max(self.pos if not self.full else self.capacity, batch_size),
            size=(batch_size,),
        )

        batch = (
            self.obs[sample_idx][task_idx],
            self.actions[sample_idx][task_idx],
            self.next_obs[sample_idx][task_idx],
            self.dones[sample_idx][task_idx],
            self.rewards[sample_idx][task_idx],
        )

        return ReplayBufferSamples(*batch)

    def sample(self, batch_size: int) -> ReplayBufferSamples:
        """Sample a batch of size `single_task_batch_size` for each task.

        Args:
            batch_size (int): The total batch size. Must be divisible by number of tasks

        Returns:
            ReplayBufferSamples: A batch of samples of batch shape (batch_size,).
        """
        assert (
            batch_size % self.num_tasks == 0
        ), "Batch size must be divisible by the number of tasks."
        single_task_batch_size = batch_size // self.num_tasks

        sample_idx = self._rng.integers(
            low=0,
            high=max(
                self.pos if not self.full else self.capacity, single_task_batch_size
            ),
            size=(single_task_batch_size,),
        )

        batch = (
            self.obs[sample_idx],
            self.actions[sample_idx],
            self.next_obs[sample_idx],
            self.dones[sample_idx],
            self.rewards[sample_idx],
        )

        mt_batch_size = single_task_batch_size * self.num_tasks
        batch = map(lambda x: x.reshape(mt_batch_size, *x.shape[2:]), batch)

        return ReplayBufferSamples(*batch)


class MultiTaskRolloutBuffer:
    num_rollout_steps: int
    num_tasks: int
    pos: int

    observations: Float[Observation, "task timestep"]
    actions: Float[Action, "task timestep"]
    rewards: Float[npt.NDArray, "task timestep 1"]
    dones: Float[npt.NDArray, "task timestep 1"]

    values: Float[npt.NDArray, "task timestep 1"]
    log_probs: Float[npt.NDArray, "task timestep 1"]
    means: Float[Action, "task timestep"]
    stds: Float[Action, "task timestep"]

    def __init__(
        self,
        num_rollout_steps: int,
        num_tasks: int,
        env_obs_space: gym.Space,
        env_action_space: gym.Space,
        seed: int | None = None,
    ) -> None:
        self.num_rollout_steps = num_rollout_steps
        self.num_tasks = num_tasks
        self._rng = np.random.default_rng(seed)
        self._obs_shape = np.array(env_obs_space.shape).prod()
        self._action_shape = np.array(env_action_space.shape).prod()
        self.reset()  # Init buffer

    def reset(self) -> None:
        """Reinitialize the buffer."""
        self.observations = np.zeros(
            (self.num_rollout_steps, self.num_tasks, self._obs_shape), dtype=np.float32
        )
        self.actions = np.zeros(
            (self.num_rollout_steps, self.num_tasks, self._action_shape),
            dtype=np.float32,
        )
        self.rewards = np.zeros(
            (self.num_rollout_steps, self.num_tasks, 1), dtype=np.float32
        )
        self.dones = np.zeros(
            (self.num_rollout_steps, self.num_tasks, 1), dtype=np.float32
        )

        self.log_probs = np.zeros(
            (self.num_rollout_steps, self.num_tasks, 1), dtype=np.float32
        )
        self.values = np.zeros_like(self.rewards)
        self.means = np.zeros_like(self.actions)
        self.stds = np.zeros_like(self.actions)
        self.pos = 0

    @property
    def ready(self) -> bool:
        return self.pos == self.num_rollout_steps

    def add(
        self,
        obs: Float[Observation, " task"],
        action: Float[Action, " task"],
        reward: Float[npt.NDArray, " task"],
        done: Float[npt.NDArray, " task"],
        value: Float[npt.NDArray, " task"] | None = None,
        log_prob: Float[npt.NDArray, " task"] | None = None,
        mean: Float[Action, " task"] | None = None,
        std: Float[Action, " task"] | None = None,
    ):
        # NOTE: assuming batch dim = task dim
        assert (
            obs.ndim == 2 and action.ndim == 2 and reward.ndim <= 2 and done.ndim <= 2
        )
        assert (
            obs.shape[0]
            == action.shape[0]
            == reward.shape[0]
            == done.shape[0]
            == self.num_tasks
        )

        self.observations[self.pos] = obs.copy()
        self.actions[self.pos] = action.copy()
        self.rewards[self.pos] = reward.copy().reshape(-1, 1)
        self.dones[self.pos] = done.copy().reshape(-1, 1)

        if value is not None:
            self.values[self.pos] = value.copy()
        if log_prob is not None:
            self.log_probs[self.pos] = log_prob.reshape(-1, 1).copy()
        if mean is not None:
            self.means[self.pos] = mean.copy()
        if std is not None:
            self.stds[self.pos] = std.copy()

        self.pos += 1

    def get(
        self,
        compute_advantages: bool,
        last_values: Float[npt.NDArray, " task"] | None = None,
        dones: Float[npt.NDArray, " task"] | None = None,
        gamma: float = 0.99,
        gae_lambda: float = 0.97,
    ) -> Rollout:
        if compute_advantages:
            assert (
                last_values is not None
            ), "Must provide final value estimates if compute_advantages=True."
            assert (
                dones is not None
            ), "Must provide final value estimates if compute_advantages=True."
            assert not np.all(
                self.values == np.zeros_like(self.values)
            ), "Values must have been pushed to the buffer if compute_advantages=True."
            last_values = last_values.reshape(-1, 1)
            dones = dones.reshape(-1, 1)

            advantages = np.zeros_like(self.rewards)

            # Adapted from https://github.com/openai/baselines/blob/master/baselines/ppo2/runner.py
            last_gae_lamda = 0
            for timestep in reversed(range(self.num_rollout_steps)):
                if timestep == self.num_rollout_steps - 1:
                    next_nonterminal = 1.0 - self.dones
                    next_values = last_values
                else:
                    next_nonterminal = 1.0 - self.dones[timestep + 1]
                    next_values = self.values[timestep + 1]
                delta = (
                    self.rewards[timestep]
                    + next_nonterminal * gamma * next_values
                    - self.values[timestep]
                )
                advantages[timestep] = last_gae_lamda = (
                    delta + next_nonterminal * gamma * gae_lambda * last_gae_lamda
                )
            returns = advantages + self.values
        else:
            returns = None
            advantages = None

        return Rollout(
            self.observations,
            self.actions,
            self.rewards,
            self.dones,
            self.log_probs,
            self.means,
            self.stds,
            self.values,
            returns,
            advantages,
        )<|MERGE_RESOLUTION|>--- conflicted
+++ resolved
@@ -4,7 +4,6 @@
 import numpy as np
 import numpy.typing as npt
 
-<<<<<<< HEAD
 from mtrl.types import (
     Action,
     Observation,
@@ -12,11 +11,7 @@
     ReplayBufferSamples,
     Rollout,
 )
-
-=======
-from mtrl.types import ReplayBufferCheckpoint, ReplayBufferSamples, Rollout
 from scipy.ndimage import gaussian_filter1d
->>>>>>> 1089a2a6
 
 class MultiTaskReplayBuffer:
     """Replay buffer for the multi-task benchmarks.
@@ -39,17 +34,13 @@
         env_obs_space: gym.Space,
         env_action_space: gym.Space,
         seed: int | None = None,
-<<<<<<< HEAD
-    ) -> None:
-=======
         max_steps : int = 500,
-        reward_filter: str | None = 'gaussian',
-        sigma: float | None = 3.0,
+        reward_filter: str | None = None,
+        sigma: float | None = None,
         alpha: float | None = None,
         delta: float | None = None,
-        filter_mode : str | None = 'nearest',
-    ):
->>>>>>> 1089a2a6
+        filter_mode : str | None = None,
+    ) -> None:
         assert (
             total_capacity % num_tasks == 0
         ), "Total capacity must be divisible by the number of tasks."
@@ -60,10 +51,6 @@
         self._action_shape = np.array(env_action_space.shape).prod()
         self.full = False
 
-<<<<<<< HEAD
-    def reset(self) -> None:
-=======
-
         # all needed for reward smoothing --> Reggie's original idea about scale and smoothness mattering
         self.max_steps = max_steps
         self.reward_filter = reward_filter
@@ -80,7 +67,6 @@
 
 
     def reset(self, save_rewards=False):
->>>>>>> 1089a2a6
         """Reinitialize the buffer."""
         self.obs = np.zeros(
             (self.capacity, self.num_tasks, self._obs_shape), dtype=np.float32
@@ -125,7 +111,6 @@
 
     def add(
         self,
-<<<<<<< HEAD
         obs: Float[Observation, " task"],
         next_obs: Float[Observation, " task"],
         action: Float[Action, " task"],
@@ -147,16 +132,9 @@
 
         self.obs[self.pos] = obs.copy()
         self.actions[self.pos] = action.copy()
-        self.rewards[self.pos] = reward.copy().reshape(-1, 1)
         self.next_obs[self.pos] = next_obs.copy()
         self.dones[self.pos] = done.copy().reshape(-1, 1)
-=======
-        obs: npt.NDArray,
-        next_obs: npt.NDArray,
-        action: npt.NDArray,
-        reward: npt.NDArray,
-        done: npt.NDArray,
-    ):
+
         """Add a batch of samples to the buffer.
 
         It is assumed that the observation has a one-hot task embedding as its suffix.
@@ -177,19 +155,11 @@
 
         # uniform generic application  rewards = convolve1d(rewards_buffer, filter, mode=args.filter_mode, axis=0)
         """
-        # HACK: explicit task idx extraction
-        task_idx = obs[:, -self.num_tasks :].argmax(1)
-
-        self.obs[self.pos, task_idx] = obs.copy()
-        self.actions[self.pos, task_idx] = action.copy()
-        self.next_obs[self.pos, task_idx] = next_obs.copy()
-        self.dones[self.pos, task_idx] = done.copy().reshape(-1, 1)
->>>>>>> 1089a2a6
 
         if not self.reward_filter:
-            self.rewards[self.pos, task_idx] = reward.reshape(-1, 1).copy()
+            self.rewards[self.pos] = reward.reshape(-1, 1).copy()
         else:
-            self.org_rewards[self.pos, task_idx] = reward.reshape(-1, 1).copy()
+            self.org_rewards[self.pos] = reward.reshape(-1, 1).copy()
 
         if self.reward_filter:
             if self.reward_filter == 'gaussian':
@@ -199,9 +169,9 @@
                 start = max(version_start, self.pos - window_size)
                 size = self.pos - start
                 if size > 1:
-                    self.rewards[self.pos, task_idx] = gaussian_filter1d(self.org_rewards[start:self.pos, :], sigma=self.sigma, mode=self.filter_mode)[-1, :].copy()
+                    self.rewards[self.pos] = gaussian_filter1d(self.org_rewards[start:self.pos, :], sigma=self.sigma, mode=self.filter_mode)[-1, :].copy()
                 else:
-                    self.rewards[self.pos, task_idx] = reward.reshape(-1, 1).copy()
+                    self.rewards[self.pos] = reward.reshape(-1, 1).copy()
 
         self.pos = self.pos + 1
         if self.pos == self.capacity:
